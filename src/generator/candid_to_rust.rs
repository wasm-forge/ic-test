--- conflicted
+++ resolved
@@ -1,18 +1,23 @@
 use std::{
-    env, fs::{self, read_to_string},
+    env,
+    fs::{self, read_to_string},
     path::{Path, PathBuf},
 };
 
 use anyhow::Error;
-use candid::{types::{Type, TypeInner}, Principal};
-use candid_parser::{grammar::IDLInitArgsParser, token::Tokenizer};
+use candid::{
+    types::{Type, TypeInner},
+    Principal,
+};
 use candid::{IDLArgs, TypeEnv};
 use candid_parser::parse_idl_args;
+use candid_parser::{grammar::IDLInitArgsParser, token::Tokenizer};
 use wf_cdk_bindgen::code_generator;
 
 use crate::{
     common::{expand_path, get_path_relative_to_test_dir},
-    ic_test_json::{CanisterSetup, ContractSetup, IcpTestSetup}, type2json::type_to_json,
+    ic_test_json::{CanisterSetup, ContractSetup, IcpTestSetup},
+    type2json::type_to_json,
 };
 
 use askama::Template;
@@ -30,11 +35,7 @@
     contracts: &'a Vec<ContractSetup>,
 }
 
-<<<<<<< HEAD
-
-
 pub fn generate_candid_value(candid_path: &str, value_file: &str) -> Result<String, Error> {
-
     // try parse candid file
     let mut config = code_generator::Config::new();
 
@@ -42,9 +43,7 @@
 
     config.set_service_name("ServiceName".to_owned());
 
-
-    let (env, actor) =
-    candid_parser::typing::pretty_check_file(Path::new(candid_path))?;    
+    let (env, actor) = candid_parser::typing::pretty_check_file(Path::new(candid_path))?;
 
     // parse arguments
     let text_value = fs::read_to_string(Path::new(value_file))?;
@@ -55,9 +54,7 @@
     let args: IDLArgs = parse_idl_args(&text_value)?;
 
     if let Some(a) = &actor {
-
         if let TypeInner::Class(a, _) = a.as_ref() {
-
             for t in a {
                 let json = type_to_json(t, &env);
                 let s = serde_json::to_string_pretty(&json).unwrap();
@@ -65,9 +62,7 @@
                 fs::write("out.json", &s)?;
 
                 println!("{}", s);
-    
-            }
-           
+            }
 
             // anotate types
             //let args2 = args.annotate_types(true, &env, a.as_slice())?;
@@ -75,18 +70,14 @@
             //for arg in args2.args {
             //    println!("value = {arg:?} \n...\n type={:?}", arg.value_ty());
             //}
-
         }
-
     }
 
     //  content
     Ok("".to_owned())
 }
 
-
 pub fn generate_type(candid_path: &str) -> Result<(), Error> {
-
     // try parse candid file
     let mut config = code_generator::Config::new();
 
@@ -96,13 +87,11 @@
 
     let canister_file = PathBuf::from("output.rs");
 
-    let (env, actor) =
-    candid_parser::typing::pretty_check_file(Path::new(candid_path))?;
+    let (env, actor) = candid_parser::typing::pretty_check_file(Path::new(candid_path))?;
 
     match &actor {
-        None => {},
+        None => {}
         Some(actor) => {
-
             let init_args = if let TypeInner::Class(args, _) = actor.as_ref() {
                 Some(args)
             } else {
@@ -111,7 +100,6 @@
 
             if let Some(init) = init_args {
                 for v in init {
-
                     match v.as_ref() {
                         TypeInner::Var(name) => {
                             // get var type
@@ -120,14 +108,11 @@
 
                             println!("{name}: {t:?},");
                             println!("!!!!!!!!!!!!!!!!!!!!!!!!!!!!!!!!!!1");
-
-                        },
+                        }
                         _ => todo!(),
                     }
                 }
-
-            }
-        
+            }
         }
     };
 
@@ -138,12 +123,11 @@
     Ok(())
 }
 
-pub fn generate(setup: &IcpTestSetup) -> Result<(), Error> {
-=======
 pub fn generate(setup: &mut IcpTestSetup) -> Result<(), Error> {
->>>>>>> 00f51923
     // current folder
-    let bindings_path = env::current_dir()?.join(setup.test_folder.clone()).join("src/bindings");
+    let bindings_path = env::current_dir()?
+        .join(setup.test_folder.clone())
+        .join("src/bindings");
 
     fs::create_dir_all(&bindings_path)?;
 
